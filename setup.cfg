[metadata]
classifiers =
    License :: OSI Approved :: Apache Software License
    Operating System :: OS Independent
    Programming Language :: Python :: 3 :: Only
license = Apache 2.0
long_description = file: README.md
long_description_content_type = text/markdown
name = dwave-scikit-learn-plugin
project_urls =
    Changes = https://github.com/dwavesystems/dwave-scikit-learn-plugin/releases
    Documentation = https://docs.ocean.dwavesys.com
    Source Code = https://github.com/dwavesystems/dwave-scikit-learn-plugin
url = https://github.com/dwavesystems/dwave-scikit-learn-plugin
version = attr: dwave.plugins.sklearn.__version__

author = D-Wave Systems Inc.
author_email = tools@dwavesys.com
description = A plugin to scikit-learn for quantum hybrid solving

[options]
install_requires =
    dimod>=0.12.20
<<<<<<< HEAD
    dwave-optimization>=0.6.2
    dwave-system>=1.32.0
    numpy>=2.0.2
    scikit-learn>=1.6.1 
packages = 
    dwave
    dwave.plugins
    dwave.plugins.sklearn
python_requires = >=3.9.2
=======
    dwave-system>=1.32.0
    numpy>=2.0.2
    scikit-learn>=1.6.1
packages =
    dwave
    dwave.plugins
    dwave.plugins.sklearn
python_requires = >=3.9
>>>>>>> 13ef8121

[pycodestyle]
max-line-length = 100<|MERGE_RESOLUTION|>--- conflicted
+++ resolved
@@ -21,7 +21,6 @@
 [options]
 install_requires =
     dimod>=0.12.20
-<<<<<<< HEAD
     dwave-optimization>=0.6.2
     dwave-system>=1.32.0
     numpy>=2.0.2
@@ -30,17 +29,7 @@
     dwave
     dwave.plugins
     dwave.plugins.sklearn
-python_requires = >=3.9.2
-=======
-    dwave-system>=1.32.0
-    numpy>=2.0.2
-    scikit-learn>=1.6.1
-packages =
-    dwave
-    dwave.plugins
-    dwave.plugins.sklearn
 python_requires = >=3.9
->>>>>>> 13ef8121
 
 [pycodestyle]
 max-line-length = 100